--- conflicted
+++ resolved
@@ -12,13 +12,8 @@
 version = "0.7.1"
 
 [dependencies]
-<<<<<<< HEAD
+near-sdk = {version = "4.1.0", default-features = false}
 near-sdk-contract-tools-macros = {version = "=0.7.1", path = "./macros"}
-near-sdk = { version = "4.1.0", default-features = false }
-=======
-near-contract-tools-macros = {version = "=0.7.1", path = "./macros"}
-near-sdk = {version = "4.1.0", default-features = false}
->>>>>>> b034b09f
 serde = "1.0.144"
 serde_json = "1.0.85"
 thiserror = "1.0.35"
