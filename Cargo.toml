--- conflicted
+++ resolved
@@ -7,23 +7,13 @@
 documentation = "https://docs.rs/near-sdk-contract-tools"
 edition = "2021"
 license = "GPL-3.0"
-<<<<<<< HEAD
 name = "near-sdk-contract-tools"
 repository = "https://github.com/NEARFoundation/near-sdk-contract-tools"
-version = "0.7.1"
+version = "0.7.2"
 
 [dependencies]
 near-sdk = {version = "4.1.0", default-features = false}
-near-sdk-contract-tools-macros = {version = "=0.7.1", path = "./macros"}
-=======
-name = "near-contract-tools"
-repository = "https://github.com/NEARFoundation/near-contract-tools"
-version = "0.7.2"
-
-[dependencies]
-near-contract-tools-macros = {version = "=0.7.2", path = "./macros"}
-near-sdk = {version = "4.1.0", default-features = false}
->>>>>>> aa71257e
+near-sdk-contract-tools-macros = {version = "=0.7.2", path = "./macros"}
 serde = "1.0.144"
 serde_json = "1.0.85"
 thiserror = "1.0.35"
