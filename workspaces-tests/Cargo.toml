--- conflicted
+++ resolved
@@ -60,11 +60,7 @@
 name = "escrow"
 
 [dependencies]
-<<<<<<< HEAD
-near-sdk = { version = "4.1.1", default-features = false }
-=======
 near-sdk.workspace = true
->>>>>>> 690ec868
 near-sdk-contract-tools = { path = "../", features = ["unstable"] }
 strum = "0.24.1"
 strum_macros = "0.24.3"
